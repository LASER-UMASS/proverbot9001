##########################################################################
#
#    This file is part of Proverbot9001.
#
#    Proverbot9001 is free software: you can redistribute it and/or modify
#    it under the terms of the GNU General Public License as published by
#    the Free Software Foundation, either version 3 of the License, or
#    (at your option) any later version.
#
#    Proverbot9001 is distributed in the hope that it will be useful,
#    but WITHOUT ANY WARRANTY; without even the implied warranty of
#    MERCHANTABILITY or FITNESS FOR A PARTICULAR PURPOSE.  See the
#    GNU General Public License for more details.
#
#    You should have received a copy of the GNU General Public License
#    along with Proverbot9001.  If not, see <https://www.gnu.org/licenses/>.
#
#    Copyright 2019 Alex Sanchez-Stern and Yousef Alhessi
#
##########################################################################

from format import TacticContext
from tokenizer import get_symbols, limitNumTokens
from util import eprint
import serapi_instance

import typing
from typing import List, Dict, Set, Any
from abc import ABCMeta, abstractmethod
from collections import Counter
from difflib import SequenceMatcher
from pathlib_revised import Path2
import re
import argparse
import math
import torch

class Feature(metaclass=ABCMeta):
    def __init__(self, init_dataset : List[TacticContext],
                 args : argparse.Namespace) -> None:
        pass
    @classmethod
    def add_feature_arguments(self,
                              parser : argparse.ArgumentParser,
                              feature_args_set : Set[str],
                              default_values : Dict[str, Any] = {}) -> Set[str]:
        return set()
        pass


def maybe_add_argument(parser: argparse.ArgumentParser,
                       default_values: Dict[str, Any],
                       name: str, t: type,
                       default_value: Any,
                       feature_args_set: Set[str]) -> None:
    if name not in feature_args_set:
        parser.add_argument(f"--{name}", type=t,
                            default=default_values.get(name, default_value))

class VecFeature(Feature, metaclass=ABCMeta):
    @abstractmethod
    def __call__(self, context : TacticContext) -> List[float]:
        pass
    @abstractmethod
    def feature_size(self) -> int:
        pass

class WordFeature(Feature, metaclass=ABCMeta):
    @abstractmethod
    def __call__(self, context : TacticContext) -> int:
        pass
    @abstractmethod
    def vocab_size(self) -> int:
        pass

class ConstFeature(VecFeature):
    def __call__(self, context : TacticContext) -> List[float]:
        return [0.5]
    def feature_size(self) -> int:
        return 1
class ConstFeatureW(WordFeature):
    def __call__(self, context : TacticContext) -> int:
        return 0
    def vocab_size(self) -> int:
        return 1
class NumEvarsInGoal(VecFeature):
    def __call__(self, context : TacticContext) -> List[float]:
        return [float(len(re.findall("\s\?\w", context.goal)))]
    def feature_size(self) -> int:
        return 1

class NumEqualitiesInHyps(VecFeature):
    def __call__(self, context : TacticContext) -> List[float]:
        return [float(sum([re.match("\w+ : eq ", hypothesis) != None
                           for hypothesis in context.hypotheses]))]
    def feature_size(self) -> int:
        return 1

class TopLevelTokenInGoalV(VecFeature):
    def __init__(self, init_dataset : List[TacticContext],
                 args : argparse.Namespace) -> None:
        headTokenCounts : typing.Counter[str] = Counter()
        for relevant_lemmas, prev_tactics, hyps, goal in init_dataset:
            headToken = get_symbols(goal)[0]
            headTokenCounts[headToken] += 1
        if args.load_head_keywords and Path2(args.load_head_keywords).exists():
            self.headKeywords = torch.load(args.load_head_keywords)
        else:
            self.headKeywords = [word for word, count in
                                 headTokenCounts.most_common(args.num_head_keywords)]
        if args.save_head_keywords:
            torch.save(self.headKeywords, args.save_head_keywords)
        eprint("Head keywords are {}".format(self.headKeywords),
               guard=args.print_keywords)
    def __call__(self, context : TacticContext) -> List[float]:
        headToken = get_symbols(context.goal)[0]
        oneHotHeads = [0.] * len(self.headKeywords)
        if headToken in self.headKeywords:
            oneHotHeads[self.headKeywords.index(headToken)] = 1.
        return oneHotHeads
    def feature_size(self) -> int:
        return len(self.headKeywords)
    @classmethod
    def add_feature_arguments(self,
                              parser : argparse.ArgumentParser,
                              feature_args_set : Set[str],
                              default_values : Dict[str, Any] = {}) -> Set[str]:
        maybe_add_argument(parser, default_values, "num-head-keywords", int,
                           100, feature_args_set)
        maybe_add_argument(parser, default_values, "save-head-keywords", str,
                           "data/head-keywords.dat", feature_args_set)
        maybe_add_argument(parser, default_values, "load-head-keywords", str,
                           "data/head-keywords.dat", feature_args_set)
        return {"num-head-keywords", "save-head-keywords", "load-head-keywords"}
        pass
class TopLevelTokenInGoal(WordFeature):
    def __init__(self, init_dataset : List[TacticContext],
                 args : argparse.Namespace) -> None:
        headTokenCounts : typing.Counter[str] = Counter()
<<<<<<< HEAD
        for relevant_lemmas, prev_tactics, hyps, goal in init_dataset:
=======
        for prev_tactics, hyps, goal in init_dataset:
            if goal.strip() == "":
                continue
>>>>>>> 3d2e4e53
            headToken = get_symbols(goal)[0]
            headTokenCounts[headToken] += 1
        if args.load_head_keywords and Path2(args.load_head_keywords).exists():
            self.headKeywords = torch.load(args.load_head_keywords)
        else:
            self.headKeywords = [word for word, count in
                                 headTokenCounts.most_common(args.num_head_keywords)]
        if args.save_head_keywords:
            torch.save(self.headKeywords, args.save_head_keywords)
        eprint("Goal head keywords are {}".format(self.headKeywords),
               guard=args.print_keywords)
    def __call__(self, context : TacticContext) -> int:
        if context.goal.strip() == "":
            return 0
        headToken = get_symbols(context.goal)[0]
        if headToken in self.headKeywords:
            return self.headKeywords.index(headToken) + 1
        else:
            return 0
    def vocab_size(self) -> int:
        return len(self.headKeywords) + 1
    @classmethod
    def add_feature_arguments(self,
                              parser : argparse.ArgumentParser,
                              feature_args_set : Set[str],
                              default_values : Dict[str, Any] = {}) -> Set[str]:
        maybe_add_argument(parser, default_values, "num-head-keywords", int,
                           100, feature_args_set)
        maybe_add_argument(parser, default_values, "save-head-keywords", str,
                           "data/head-keywords.dat", feature_args_set)
        maybe_add_argument(parser, default_values, "load-head-keywords", str,
                           "data/head-keywords.dat", feature_args_set)
        return {"num-head-keywords", "save-head-keywords", "load-head-keywords"}
        pass

class TopLevelTokenInBestHyp(WordFeature):
    def __init__(self, init_dataset : List[TacticContext],
                 args : argparse.Namespace) -> None:
        self.max_length = args.max_length
        headTokenCounts : typing.Counter[str] = Counter()
        for relevant_lemmas, prev_tactics, hyps, goal in init_dataset:
            for hyp in hyps:
                headToken = get_symbols(serapi_instance.get_hyp_type(hyp))[0]
                headTokenCounts[headToken] += 1
        if args.load_head_keywords and Path2(args.load_head_keywords).exists():
            self.headKeywords = torch.load(args.load_head_keywords)
        else:
            self.headKeywords = [word for word, count in
                                 headTokenCounts.most_common(args.num_head_keywords)]
        eprint("Hypothesis head keywords are {}".format(self.headKeywords),
               guard=args.print_keywords)
    def __call__(self, context : TacticContext) -> int:
        if len(context.hypotheses) == 0:
            return 0
        hyp_types = [limitNumTokens(serapi_instance.get_hyp_type(hyp),
                                    self.max_length)
                     for hyp in context.hypotheses]
        goal = limitNumTokens(context.goal, self.max_length)
        closest_hyp_type = max(hyp_types,
                               key=lambda x:
                               SequenceMatcher(None, goal, x).ratio() * len(get_symbols(x)))
        headToken = get_symbols(closest_hyp_type)[0]
        if headToken in self.headKeywords:
            return self.headKeywords.index(headToken) + 1
        else:
            return 0
    def vocab_size(self) -> int:
        return len(self.headKeywords) + 1
    @classmethod
    def add_feature_arguments(self,
                              parser : argparse.ArgumentParser,
                              feature_args_set : Set[str],
                              default_values : Dict[str, Any] = {}) -> Set[str]:
        maybe_add_argument(parser, default_values, "num-head-keywords", int,
                           100, feature_args_set)
        maybe_add_argument(parser, default_values, "save-head-keywords", str,
                           "data/head-keywords.dat", feature_args_set)
        maybe_add_argument(parser, default_values, "load-head-keywords", str,
                           "data/head-keywords.dat", feature_args_set)
        return {"num-head-keywords", "save-head-keywords", "load-head-keywords"}
        pass

class BestHypScore(VecFeature):
    def __init__(self, init_dataset : List[TacticContext],
                 args : argparse.Namespace) -> None:
        pass
    def __call__(self, context : TacticContext) -> List[float]:
        if len(context.hypotheses) == 0:
            return [0.]
        hyp_types = [serapi_instance.get_hyp_type(hyp)[:100] for hyp in context.hypotheses]
        best_hyp_score = max([SequenceMatcher(None, context.goal,hyp).ratio() * len(hyp)
                        for hyp in hyp_types])
        return [best_hyp_score / 100]
    def feature_size(self) -> int:
        return 1

class PrevTacticV(VecFeature):
    def __init__(self, init_dataset : List[TacticContext],
                 args : argparse.Namespace) -> None:
        prevTacticsCounts : typing.Counter[str] = Counter()
        for relevant_lemmas, prev_tactics, hyps, goal in init_dataset:
            if len(prev_tactics) > 2:
                prevTacticsCounts[serapi_instance.get_stem(prev_tactics[-1])] += 1
        if args.load_tactic_keywords and Path2(args.load_tactic_keywords).exists():
            self.tacticKeywords = torch.load(args.load_tactic_keywords)
        else:
            self.tacticKeywords = ["Proof"] + \
                [word for word, count in
                 prevTacticsCounts.most_common(args.num_tactic_keywords)]
        eprint("Tactic keywords are {}".format(self.tacticKeywords),
               guard=args.print_keywords)
    def __call__(self, context : TacticContext) -> List[float]:
        prev_tactic = (serapi_instance.get_stem(context.prev_tactics[-1]) if
                       len(context.prev_tactics) > 1 else "Proof")
        oneHotPrevs= [0.] * len(self.tacticKeywords)
        if prev_tactic in self.tacticKeywords:
            oneHotPrevs[self.tacticKeywords.index(prev_tactic)] = 1.
        return oneHotPrevs
    def feature_size(self) -> int:
        return len(self.tacticKeywords)
    @classmethod
    def add_feature_arguments(self,
                              parser : argparse.ArgumentParser,
                              feature_args_set : Set[str],
                              default_values : Dict[str, Any] = {}) -> Set[str]:
        maybe_add_argument(parser, default_values, "num-tactic-keywords", int,
                           50, feature_args_set)
        maybe_add_argument(parser, default_values, "save-tactic-keywords", str,
                           "data/tactic-keywords.dat", feature_args_set)
        maybe_add_argument(parser, default_values, "load-tactic-keywords", str,
                           "data/tactic-keywords.dat", feature_args_set)
        return {"num-tactic-keywords", "save-tactic-keywords", "load-tactic-keywords"}
class PrevTactic(WordFeature):
    def __init__(self, init_dataset : List[TacticContext],
                 args : argparse.Namespace) -> None:
        prevTacticsCounts : typing.Counter[str] = Counter()
        for relevant_lemmas, prev_tactics, hyps, goal in init_dataset:
            if len(prev_tactics) > 2:
                prevTacticsCounts[serapi_instance.get_stem(prev_tactics[-1])] += 1
        if args.load_tactic_keywords and Path2(args.load_tactic_keywords).exists():
            self.tacticKeywords = torch.load(args.load_tactic_keywords)
        else:
            self.tacticKeywords = ["Proof"] + \
                [word for word, count in
                 prevTacticsCounts.most_common(args.num_tactic_keywords)]
        eprint("Tactic keywords are {}".format(self.tacticKeywords),
               guard=args.print_keywords)
    def __call__(self, context : TacticContext) -> int:
        prev_tactic = (serapi_instance.get_stem(context.prev_tactics[-1]) if
                       len(context.prev_tactics) > 1 else "Proof")
        if prev_tactic in self.tacticKeywords:
            return self.tacticKeywords.index(prev_tactic) + 1
        else:
            return 0
    def vocab_size(self) -> int:
        return len(self.tacticKeywords) + 1
    @classmethod
    def add_feature_arguments(self,
                              parser : argparse.ArgumentParser,
                              feature_args_set : Set[str],
                              default_values : Dict[str, Any] = {}) -> Set[str]:
        maybe_add_argument(parser, default_values, "num-tactic-keywords", int,
                           50, feature_args_set)
        maybe_add_argument(parser, default_values, "save-tactic-keywords", str,
                           "data/tactic-keywords.dat", feature_args_set)
        maybe_add_argument(parser, default_values, "load-tactic-keywords", str,
                           "data/tactic-keywords.dat", feature_args_set)
        return {"num-tactic-keywords", "save-tactic-keywords", "load-tactic-keywords"}
        pass

class NumUnboundIdentifiersInGoal(VecFeature):
    def __call__(self, context : TacticContext) -> List[float]:
        identifiers = get_symbols(context.goal)
        locallyBoundInHyps = serapi_instance.get_vars_in_hyps(context.hypotheses)
        binders = ["forall\s+(.*)(?::.*)?,",
                   "fun\s+(.*)(?::.*)?,",
                   "let\s+\S+\s+:="]
        punctuation = ["(", ")", ":", ",", "_", ":=", "=>", "{|", "|}"]
        locallyBoundInTerm = [var
                              for binder_pattern in binders
                              for varString in re.findall(binder_pattern, context.goal)
                              for var in re.findall("\((\S+)\s+:", varString)
                              if var not in punctuation]
        globallyBoundIdentifiers = \
            [ident for ident in identifiers
             if not ident in locallyBoundInHyps + locallyBoundInTerm + punctuation]
        locallyBoundIdentifiers = [ident for ident in identifiers
                                   if not ident in globallyBoundIdentifiers + punctuation]
        for var in locallyBoundInTerm:
            assert var in locallyBoundIdentifiers, \
                "{}, {}".format(globallyBoundIdentifiers, locallyBoundInTerm)
            locallyBoundIdentifiers.remove(var)
        return [math.log1p(float(len(locallyBoundIdentifiers))) ,
                # math.log1p(float(len(globallyBoundIdentifiers))),
                float(len(globallyBoundIdentifiers)) /
                float(len(globallyBoundIdentifiers) + len(locallyBoundIdentifiers))]
    def feature_size(self) -> int:
        return 2

class NumHypotheses(VecFeature):
    def __call__(self, context : TacticContext) -> List[float]:
        return [math.log1p(float(len(context.hypotheses)))]
    def feature_size(self) -> int:
        return 1

class HasFalseToken(VecFeature):
    def __call__(self, context : TacticContext) -> List[float]:
        goalHasFalse = re.match("\bFalse\b", context.goal)
        hypsHaveFalse = False
        for hyp in context.hypotheses:
            if re.match("\bFalse\b", hyp):
                hypsHaveFalse = True
                break
        return [float(bool(goalHasFalse)), float(bool(hypsHaveFalse))]
    def feature_size(self) -> int:
        return 2

vec_feature_constructors = [
    # HasFalseToken,
    # NumHypotheses,
    # NumUnboundIdentifiersInGoal,
    # NumEqualitiesInHyps,
    # NumEvarsInGoal,
    BestHypScore,
    # ConstFeature,
]

word_feature_constructors = [
    PrevTactic,
    TopLevelTokenInGoal,
    TopLevelTokenInBestHyp,
    # ConstFeatureW,
]

feature_constructors = vec_feature_constructors<|MERGE_RESOLUTION|>--- conflicted
+++ resolved
@@ -137,13 +137,9 @@
     def __init__(self, init_dataset : List[TacticContext],
                  args : argparse.Namespace) -> None:
         headTokenCounts : typing.Counter[str] = Counter()
-<<<<<<< HEAD
-        for relevant_lemmas, prev_tactics, hyps, goal in init_dataset:
-=======
-        for prev_tactics, hyps, goal in init_dataset:
+        for relevant_lemmas, prev_tactics, hyps, goal in init_dataset:
             if goal.strip() == "":
                 continue
->>>>>>> 3d2e4e53
             headToken = get_symbols(goal)[0]
             headTokenCounts[headToken] += 1
         if args.load_head_keywords and Path2(args.load_head_keywords).exists():
