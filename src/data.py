--- conflicted
+++ resolved
@@ -89,15 +89,8 @@
             print(*args, **kwargs)
     _print("Reading dataset...")
     raw_data = read_text_data(data_path)
-<<<<<<< HEAD
-    _print("Read {} raw input-output pairs".format(len(raw_data)))
-    _print("Filtering data based on predicate...")
-    filtered_data = list(filter_data(raw_data, get_context_filter(context_filter_name)))
-    _print("{} input-output pairs left".format(len(filtered_data)))
-=======
     filtered_data = list(itertools.islice(filter_data(raw_data, get_context_filter(context_filter_name)), max_tuples))
     _print("Got {} input-output pairs ".format(len(filtered_data)))
->>>>>>> f6cfaa09
     return filtered_data
 
 def filter_data(data : RawDataset, pair_filter : ContextFilter) -> RawDataset:
