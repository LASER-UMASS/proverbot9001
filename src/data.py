#!/usr/bin/env python3.7

import pdb
import re
import itertools
import multiprocessing
import functools
import sys
import time
import pickle
from argparse import Namespace
from itertools import chain
from sparse_list import SparseList # type: ignore
import random
from tokenizer import Tokenizer, TokenizerState, \
    make_keyword_tokenizer_relevance, make_keyword_tokenizer_topk, tokenizers, get_words
from format import read_tactic_tuple, ScrapedTactic
from models.components import SimpleEmbedding

from typing import (Tuple, NamedTuple, List, Callable, Optional,
                    Sized, Sequence, Dict, Generic)
from abc import ABCMeta
from dataclasses import dataclass
from util import *
from context_filter import ContextFilter, get_context_filter
from serapi_instance import get_stem

TOKEN_START = 2
SOS_token = 1
EOS_token = 0

Sentence = List[int]
Bag = List[int]
ClassifySequenceDataset = List[Tuple[Sentence, int]]
SequenceSequenceDataset = List[Tuple[Sentence, Sentence]]
ClassifyBagDataset = List[Tuple[Bag, int]]
TermDataset = List[Sentence]

class Dataset(Sized, metaclass=ABCMeta):
    pass
class DatasetMetadata(metaclass=ABCMeta):
    pass

SampleType = TypeVar('SampleType')

@dataclass(init=True, repr=True)
class ListDataset(Dataset, Generic[SampleType]):
    data : List[SampleType]
    def __iter__(self):
        return iter(self.data)
    def __len__(self):
        return len(self.data)
    def __getitem__(self, i : Any):
        return self.data[i]

@dataclass(init=True, repr=True)
class RawDataset(Dataset, Sequence[ScrapedTactic]):
    data : List[ScrapedTactic]
    def __iter__(self):
        return iter(self.data)
    def __len__(self):
        return len(self.data)
    def __getitem__(self, i : Any):
        return self.data[i]

class EmbeddedSample(NamedTuple):
    prev_tactics : List[str]
    hypotheses : List[str]
    goal : str
    tactic : int

@dataclass(init=True, repr=True)# type: ignore
class EmbeddedDataset(Dataset, Iterable[EmbeddedSample], metaclass=ABCMeta):
    pass

@dataclass(init=True, repr=True)
class StrictEmbeddedDataset(EmbeddedDataset, Sequence[EmbeddedSample]):
    data : List[EmbeddedSample]
    def __iter__(self):
        return iter(self.data)
    def __len__(self):
        return len(self.data)
    def __getitem__(self, i : Any):
        return self.data[i]
@dataclass(init=True, repr=True)
class LazyEmbeddedDataset(EmbeddedDataset):
    data : Iterable[EmbeddedSample]
    def __iter__(self):
        return iter(self.data)
    def __len__(self):
        return len(self.data)

class TokenizedSample(NamedTuple):
    prev_tactics : List[str]
    hypotheses : List[str]
    goal : Sentence
    tactic : int

@dataclass(init=True, repr=True)
class TokenizedDataset(Dataset):
    data : Iterable[TokenizedSample]
    def __iter__(self):
        return iter(self.data)
    def __len__(self):
        return len(self.data)


NGram = List[int]

class NGramSample(NamedTuple):
    goal : NGram
    tactic : int

@dataclass(init=True, repr=True)
class NGramDataset(Dataset):
    data : List[NGramSample]
    def __iter__(self):
        return iter(self.data)
    def __len__(self):
        return len(self.data)
    def __getitem__(self, i : Any):
        return self.data[i]

def getTokenbagVector(goal : Sentence) -> Bag:
    tokenbag: List[int] = []
    for t in goal:
        if t >= len(tokenbag):
            tokenbag = extend(tokenbag, t+1)
        tokenbag[t] += 1
    return tokenbag

def getNGramTokenbagVector(n : int, num_tokens : int, goal : Sentence) -> Bag:
    tokenbag: SparseList[int] = SparseList(num_tokens ** n, 0)
#    tokenbag: List[int] = extend([], num_tokens ** n)
    for i in range(n-1, len(goal)):
        v_index = goal[i]
        for j in range(1, n):
            v_index *= num_tokens
            v_index += goal[i-j]
        tokenbag[v_index] += 1
#    pdb.set_trace()
    return tokenbag

def extend(vector : List[int], length : int):
    assert len(vector) <= length
    return vector + [0] * (length - len(vector))

def file_chunks(filepath : str, chunk_size : int):
    with open(filepath, 'r') as f:
        while True:
            chunk = list(itertools.islice(f, chunk_size))
            if len(chunk) == chunk_size:
                while chunk[-1] != "-----\n":
                    nextline = f.readline()
                    if not nextline:
                        break
                    chunk += [nextline]
                    assert len(chunk) < chunk_size * 2
            elif len(chunk) == 0:
                return
            yield chunk

def read_text_data_worker__(lines : List[str]) -> RawDataset:
    def worker_generator() -> Iterable[ScrapedTactic]:
        with io.StringIO("".join(lines)) as f:
            t = read_tactic_tuple(f)
            while t:
                yield t
                t = read_tactic_tuple(f)
    return RawDataset(list(worker_generator()))

def read_text_data(data_path : str) -> Iterable[ScrapedTactic]:
    with multiprocessing.Pool(None) as pool:
        line_chunks = file_chunks(data_path, 32768)
        data_chunks = pool.imap_unordered(read_text_data_worker__, line_chunks)
        result = itertools.chain.from_iterable(data_chunks)
        yield from result
def get_text_data(data_path : str, context_filter_name : str,
                  max_tuples : Optional[int]=None, verbose : bool = False) -> RawDataset:
    def _print(*args, **kwargs):
        if verbose:
            print(*args, **kwargs)
    _print("Reading dataset...")
    raw_data = read_text_data(data_path)
    filtered_data = RawDataset(list(itertools.islice(filter_data(raw_data, get_context_filter(context_filter_name)), max_tuples)))
    _print("Got {} input-output pairs ".format(len(filtered_data)))
    return filtered_data

def filter_data(data : RawDataset, pair_filter : ContextFilter) -> Iterable[ScrapedTactic]:
    return (ScrapedTactic(prev_tactics, hyps, goal, tactic)
            for ((prev_tactics, hyps, goal, tactic),
                 (next_prev_tactics, next_hyps, next_goal, next_tactic)) in
            zip(data, itertools.chain(itertools.islice(data, 1, None),
                                      [(None, None, None, None)]))
            if pair_filter({"goal": goal, "hyps" : hyps}, tactic,
                           {"goal": next_goal, "hyps" : next_hyps}))

def encode_seq_seq_data(data : RawDataset,
                        context_tokenizer_type : Callable[[List[str], int], Tokenizer],
                        tactic_tokenizer_type : Callable[[List[str], int], Tokenizer],
                        num_keywords : int,
                        num_reserved_tokens : int) \
    -> Tuple[SequenceSequenceDataset, Tokenizer, Tokenizer]:
    context_tokenizer = make_keyword_tokenizer_topk([context for
                                                     prev_tactics, hyps, context, tactic
                                                     in data],
                                                    context_tokenizer_type,
                                                    num_keywords, num_reserved_tokens)
    tactic_tokenizer = make_keyword_tokenizer_topk([tactic for prev_tactics, hyps,
                                                    context, tactic in data],
                                                   tactic_tokenizer_type,
                                                   num_keywords, num_reserved_tokens)
    result = [(context_tokenizer.toTokenList(context),
               tactic_tokenizer.toTokenList(tactic))
              for prev_tactics, hyps, context, tactic in data]
    context_tokenizer.freezeTokenList()
    tactic_tokenizer.freezeTokenList()
    return result, context_tokenizer, tactic_tokenizer

def _tokenize(t : Tokenizer, s : str):
    return t.toTokenList(s)


def tokenize_data(tokenizer : Tokenizer, data : EmbeddedDataset,
                  num_threads : int) \
    -> TokenizedDataset:
    with multiprocessing.Pool(num_threads) as pool:
        result=TokenizedDataset(list(chain.from_iterable(pool.imap(
            functools.partial(tokenize_worker__, tokenizer),
            chunks(list(data), 1024)))))
    tokenizer.freezeTokenList()
    return result

def tokenize_worker__(tokenizer : Tokenizer,
                      chunk : EmbeddedDataset) -> TokenizedDataset:
    return TokenizedDataset([TokenizedSample(prev_tactics,
                                             hypotheses,
                                             tokenizer.toTokenList(goal),
                                             tactic)
                             for prev_tactics, hypotheses, goal, tactic in chunk])

def encode_seq_classify_data(data : RawDataset,
                             tokenizer_type : Callable[[List[str], int], Tokenizer],
                             num_keywords : int,
                             num_reserved_tokens : int,
                             save_tokens : Optional[str] = None,
                             load_tokens : Optional[str] = None,
                             num_relevance_samples : int = 1000) \
    -> Tuple[ClassifySequenceDataset, Tokenizer, SimpleEmbedding]:
    embedding = SimpleEmbedding()
<<<<<<< HEAD
    subset = RawDataset(random.sample(data, num_relevance_samples))
    if load_tokens:
        print("Loading tokens from {}".format(load_tokens))
        tokenizer = torch.load(load_tokens)
    else:
        start = time.time()
        print("Picking tokens...", end="")
        sys.stdout.flush()
        tokenizer = make_keyword_tokenizer_relevance([(context,
                                                       embedding.encode_token(
                                                           get_stem(tactic)))
                                                      for prev_tactics, hyps,
                                                      context, tactic
                                                      in subset],
                                                     tokenizer_type,
                                                     num_keywords, num_reserved_tokens)
        print("{}s".format(time.time() - start))
    if save_tokens:
        print("Saving tokens to {}".format(save_tokens))
        torch.save(tokenizer, save_tokens)
=======
    print("Making tokenizer...")
    if (len(data) > 1000):
        subset : RawDataset = random.sample(list(data), 1000)
    else:
        subset = list(data)
    tokenizer = make_keyword_tokenizer_relevance([(context,
                                                   embedding.encode_token(
                                                       get_stem(tactic)))
                                                  for hyps, context, tactic
                                                  in subset],
                                                 tokenizer_type,
                                                 num_keywords, num_reserved_tokens)
    print("Tokenizing/embedding data...")
>>>>>>> c33f4f6e
    with multiprocessing.Pool(None) as pool:
        result = [(goal, embedding.encode_token(tactic)) for goal, tactic in
                  chain.from_iterable(pool.imap_unordered(functools.partial(
                      encode_seq_classify_data_worker__, tokenizer),
                                                          chunks(data, 1024)))]
    tokenizer.freezeTokenList()
    return result, tokenizer, embedding
def encode_seq_classify_data_worker__(tokenizer : Tokenizer,
                                      chunk : List[Tuple[List[str], List[str], str, str]])\
    -> List[Tuple[Sentence, str]]:
    return [(tokenizer.toTokenList(goal), get_stem(tactic))
            for prev_tactics, hyps, goal, tactic in chunk]


def encode_bag_classify_data(data : RawDataset,
                             tokenizer_type : Callable[[List[str], int], Tokenizer],
                             num_keywords : int,
                             num_reserved_tokens : int) \
    -> Tuple[ClassifyBagDataset, Tokenizer, SimpleEmbedding]:
    seq_data, tokenizer, embedding = encode_seq_classify_data(data, tokenizer_type,
                                                              num_keywords,
                                                              num_reserved_tokens)
    bag_data = [(extend(getTokenbagVector(context), tokenizer.numTokens()), tactic)
                for context, tactic in seq_data]
    return bag_data, tokenizer, embedding

def encode_bag_classify_input(context : str, tokenizer : Tokenizer ) \
    -> Bag:
    return extend(getTokenbagVector(tokenizer.toTokenList(context)), tokenizer.numTokens())

def encode_ngram_classify_data(data : RawDataset,
                               num_grams : int,
                               tokenizer_type : Callable[[List[str], int], Tokenizer],
                               num_keywords : int,
                               num_reserved_tokens : int) \
                               -> Tuple[ClassifyBagDataset, Tokenizer, SimpleEmbedding]:
    seq_data, tokenizer, embedding = encode_seq_classify_data(data, tokenizer_type,
                                                              num_keywords,
                                                              num_reserved_tokens)
    print("Getting grams")
    inputs, outputs = zip(*seq_data)
    with multiprocessing.Pool(None) as pool:
        bag_data = list(pool.imap_unordered(functools.partial(
            getNGramTokenbagVector, num_grams, tokenizer.numTokens()), inputs))
    return list(zip(bag_data, outputs)), tokenizer, embedding

def encode_ngram_classify_input(context : str, num_grams : int, tokenizer : Tokenizer ) \
    -> Bag:
    return getNGramTokenbagVector(num_grams, tokenizer.numTokens(), tokenizer.toTokenList(context))

def term_data(data : RawDataset,
              tokenizer_type : Callable[[List[str], int], Tokenizer],
              num_keywords : int,
              num_reserved_tokens : int) -> Tuple[TermDataset, Tokenizer]:
    term_strings = list(itertools.chain.from_iterable(
        [[hyp.split(":")[1].strip() for hyp in hyps] + [goal]
         for prev_tactics, hyps, goal, tactic in data]))
    tokenizer = make_keyword_tokenizer_topk(term_strings, tokenizer_type,
                                            num_keywords, num_reserved_tokens)
    return [tokenizer.toTokenList(term_string) for term_string in term_strings], \
        tokenizer

def normalizeSentenceLength(sentence : Sentence, max_length : int) -> Sentence:
    if len(sentence) > max_length:
        sentence = sentence[:max_length]
    elif len(sentence) < max_length:
        sentence.extend([EOS_token] * (max_length - len(sentence)))
    return sentence

def stemmify_data(point : ScrapedTactic) -> ScrapedTactic:
    prev_tactics, hypotheses, goal, tactic = point
    return ScrapedTactic(prev_tactics, hypotheses, goal, get_stem(tactic))

def tactic_substitutions(substitutions : Dict[str, str], sample : ScrapedTactic) \
    -> ScrapedTactic:
    prev_tactics, hyps, goal, tactic = sample
    return ScrapedTactic(prev_tactics, hyps, goal,
                         tactic if get_stem(tactic) not in substitutions
                         else substitutions[get_stem(tactic)])<|MERGE_RESOLUTION|>--- conflicted
+++ resolved
@@ -248,8 +248,11 @@
                              num_relevance_samples : int = 1000) \
     -> Tuple[ClassifySequenceDataset, Tokenizer, SimpleEmbedding]:
     embedding = SimpleEmbedding()
-<<<<<<< HEAD
-    subset = RawDataset(random.sample(data, num_relevance_samples))
+    print("Making tokenizer...")
+    if (len(data) > 1000):
+        subset : RawDataset = random.sample(list(data), 1000)
+    else:
+        subset = list(data)
     if load_tokens:
         print("Loading tokens from {}".format(load_tokens))
         tokenizer = torch.load(load_tokens)
@@ -269,21 +272,6 @@
     if save_tokens:
         print("Saving tokens to {}".format(save_tokens))
         torch.save(tokenizer, save_tokens)
-=======
-    print("Making tokenizer...")
-    if (len(data) > 1000):
-        subset : RawDataset = random.sample(list(data), 1000)
-    else:
-        subset = list(data)
-    tokenizer = make_keyword_tokenizer_relevance([(context,
-                                                   embedding.encode_token(
-                                                       get_stem(tactic)))
-                                                  for hyps, context, tactic
-                                                  in subset],
-                                                 tokenizer_type,
-                                                 num_keywords, num_reserved_tokens)
-    print("Tokenizing/embedding data...")
->>>>>>> c33f4f6e
     with multiprocessing.Pool(None) as pool:
         result = [(goal, embedding.encode_token(tactic)) for goal, tactic in
                   chain.from_iterable(pool.imap_unordered(functools.partial(
