import torch
import torch.nn as nn
import torch.nn.functional as F
from torch.autograd import Variable
from torch.nn.utils.rnn import pack_sequence, pad_sequence

from features import (WordFeature, VecFeature, Feature,
                      word_feature_constructors, vec_feature_constructors)
import tokenizer
from tokenizer import Tokenizer
from data import (ListDataset, normalizeSentenceLength, RawDataset,
                  EOS_token,
                  strip_scraped_output)
from util import *
<<<<<<< HEAD
import time
import random
from format import ScrapedTactic, TacticContext
=======
from format import ScrapedTactic, TacticContext, strip_scraped_output
import time
>>>>>>> 3d2e4e53
import serapi_instance
from models.components import (WordFeaturesEncoder, Embedding, SimpleEmbedding,
                               DNNClassifier, EncoderDNN, EncoderRNN,
                               add_nn_args)
from models.tactic_predictor import (TrainablePredictor,
                                     NeuralPredictorState, Prediction,
                                     optimize_checkpoints,
                                     save_checkpoints, tokenize_goals,
                                     embed_data, add_tokenizer_args)

import threading
import multiprocessing
import argparse
import sys
import functools
from itertools import islice
from argparse import Namespace
from typing import (List, Tuple, NamedTuple, Optional, Sequence, Dict,
                    cast, Union, Set, Type)

from enum import Enum, auto
class ArgType(Enum):
    HYP_ID = auto()
    GOAL_TOKEN = auto()
    NO_ARG = auto()

class HypIdArg(NamedTuple):
    hyp_idx : int
class GoalTokenArg(NamedTuple):
    token_idx : int

TacticArg = Optional[Union[HypIdArg, GoalTokenArg]]

class FeaturesPolyArgSample(NamedTuple):
    tokenized_hyp_types : List[List[int]]
    hyp_features : List[List[float]]
    tokenized_goal : List[int]
    word_features : List[int]
    vec_features : List[float]
    tactic_stem : int
    arg_type : ArgType
    arg : TacticArg

class FeaturesPolyArgDataset(ListDataset[FeaturesPolyArgSample]):
    pass

class GoalTokenArgModel(nn.Module):
    def __init__(self, stem_vocab_size : int,
                 input_vocab_size : int, input_length : int,
                 hidden_size : int) -> None:
        super().__init__()
        self.hidden_size = hidden_size
        self._stem_embedding = maybe_cuda(nn.Embedding(stem_vocab_size, hidden_size))
        self._token_embedding = maybe_cuda(nn.Embedding(input_vocab_size, hidden_size))
        self._gru = maybe_cuda(nn.GRU(hidden_size, hidden_size))
        self._likelyhood_layer = maybe_cuda(EncoderDNN(hidden_size, hidden_size, 1, 2))
        self._softmax = maybe_cuda(nn.LogSoftmax(dim=1))
    def forward(self, stem_batch : torch.LongTensor, goal_batch : torch.LongTensor) \
        -> torch.FloatTensor:
        goal_var = maybe_cuda(Variable(goal_batch))
        stem_var = maybe_cuda(Variable(stem_batch))
        batch_size = goal_batch.size()[0]
        assert  stem_batch.size()[0] == batch_size
        initial_hidden = self._stem_embedding(stem_var)\
                             .view(1, batch_size, self.hidden_size)
        hidden = initial_hidden
        copy_likelyhoods : List[torch.FloatTensor] = []
        for i in range(goal_batch.size()[1]):
            token_batch = self._token_embedding(goal_var[:,i])\
                .view(1, batch_size, self.hidden_size)
            token_batch = F.relu(token_batch)
            token_out, hidden = self._gru(token_batch, hidden)
            copy_likelyhood = self._likelyhood_layer(F.relu(token_out))
            copy_likelyhoods.append(copy_likelyhood[0])
        end_token_embedded = self._token_embedding(LongTensor([EOS_token])
                                                   .expand(batch_size))\
                                                   .view(1, batch_size, self.hidden_size)
        final_out, final_hidden = self._gru(F.relu(end_token_embedded), hidden)
        final_likelyhood = self._likelyhood_layer(F.relu(final_out))
        copy_likelyhoods.insert(0, final_likelyhood[0])
        catted = torch.cat(copy_likelyhoods, dim=1)
        return catted

class HypArgModel(nn.Module):
    def __init__(self, goal_data_size : int,
                 stem_vocab_size : int,
                 token_vocab_size : int,
                 hyp_features_size : int,
                 hidden_size : int) -> None:
        super().__init__()
        self.hidden_size = hidden_size
        self._stem_embedding = maybe_cuda(nn.Embedding(stem_vocab_size, hidden_size))
        self._token_embedding = maybe_cuda(nn.Embedding(token_vocab_size, hidden_size))
        self._in_hidden = maybe_cuda(EncoderDNN(hidden_size + goal_data_size, hidden_size, hidden_size, 1))
        self._hyp_gru = maybe_cuda(nn.GRU(hidden_size, hidden_size))
        self._likelyhood_decoder = maybe_cuda(EncoderDNN(hidden_size + hyp_features_size, hidden_size, 1, 2))
    def forward(self, stems_batch : torch.LongTensor,
                goals_encoded_batch : torch.FloatTensor, hyps_batch : torch.LongTensor,
                hypfeatures_batch : torch.FloatTensor):
        stems_var = maybe_cuda(Variable(stems_batch))
        hyps_var = maybe_cuda(Variable(hyps_batch))
        hypfeatures_var = maybe_cuda(Variable(hypfeatures_batch))
        batch_size = stems_batch.size()[0]
        assert goals_encoded_batch.size()[0] == batch_size
        assert hyps_batch.size()[0] == batch_size, \
            "batch_size: {}; hyps_batch_size()[0]: {}"\
            .format(batch_size, hyps_batch.size()[0])
        assert hypfeatures_batch.size()[0] == batch_size
        stem_encoded = self._stem_embedding(stems_var)\
                           .view(batch_size, self.hidden_size)
        initial_hidden = self._in_hidden(torch.cat(
            (stem_encoded, goals_encoded_batch), dim=1))\
                             .view(1, batch_size, self.hidden_size)
        hidden = initial_hidden
        for i in range(hyps_batch.size()[1]):
            token_batch = self._token_embedding(hyps_var[:,i])\
                .view(1, batch_size, self.hidden_size)
            token_batch = F.relu(token_batch)
            token_out, hidden = self._hyp_gru(token_batch, hidden)
        hyp_likelyhoods = self._likelyhood_decoder(
            torch.cat((token_out.view(batch_size, self.hidden_size), hypfeatures_var),
                      dim=1))
        return hyp_likelyhoods

class FeaturesClassifier(nn.Module):
    def __init__(self,
                 word_features : List[WordFeature],
                 vec_features : List[VecFeature],
                 hidden_size : int,
                 num_layers : int,
                 stem_vocab_size : int)\
        -> None:
        super().__init__()
        feature_vec_size = sum([feature.feature_size()
                                for feature in vec_features])
        word_features_vocab_sizes = [features.vocab_size()
                                     for features in word_features]
        self._word_features_encoder = maybe_cuda(
            WordFeaturesEncoder(word_features_vocab_sizes,
                                hidden_size, 1, hidden_size))
        self._features_classifier = maybe_cuda(
            DNNClassifier(hidden_size + feature_vec_size,
                          hidden_size, stem_vocab_size, num_layers))
        self._softmax = maybe_cuda(nn.LogSoftmax(dim=1))
        pass
    def forward(self,
                word_features_batch : torch.LongTensor,
                vec_features_batch : torch.FloatTensor) -> torch.FloatTensor:
        encoded_word_features = self._word_features_encoder(
            maybe_cuda(word_features_batch))
        stem_distribution = self._softmax(self._features_classifier(
            torch.cat((encoded_word_features, maybe_cuda(vec_features_batch)), dim=1)))
        return stem_distribution

class FeaturesPolyArgModel(nn.Module):
    def __init__(self,
                 stem_classifier : FeaturesClassifier,
                 goal_args_model : GoalTokenArgModel,
                 goal_encoder : EncoderRNN,
                 hyp_model : HypArgModel) -> None:
        super().__init__()
        self.stem_classifier = maybe_cuda(stem_classifier)
        self.goal_args_model = maybe_cuda(goal_args_model)
        self.goal_encoder = maybe_cuda(goal_encoder)
        self.hyp_model = maybe_cuda(hyp_model)

from difflib import SequenceMatcher
class FeaturesPolyargPredictor(
        TrainablePredictor[FeaturesPolyArgDataset,
                           Tuple[Tokenizer, Embedding,
                                 List[WordFeature], List[VecFeature]],
                           NeuralPredictorState]):
    def __init__(self) -> None:
        self._criterion = maybe_cuda(nn.NLLLoss())
        self._lock = threading.Lock()
        self.training_args : Optional[argparse.Namespace] = None
        self.training_loss : Optional[float] = None
        self.num_epochs : Optional[int] = None
        self._word_feature_functions: Optional[List[WordFeature]] = None
        self._vec_feature_functions: Optional[List[VecFeature]] = None
        self._softmax = maybe_cuda(nn.LogSoftmax(dim=1))
        self._softmax2 = maybe_cuda(nn.LogSoftmax(dim=2))
        self._tokenizer : Optional[Tokenizer] = None
        self._embedding : Optional[Embedding] = None
        self._model : Optional[FeaturesPolyArgModel] = None
    def predictKTactics(self, context : TacticContext, k : int) -> List[Prediction]:
        assert self._tokenizer
        assert self._embedding
        assert self.training_args
        assert self._model
        beam_width=min(self.training_args.max_beam_width, k ** 2)
        if self.training_args.lemma_args:
            all_hyps = context.hypotheses + context.relevant_lemmas
        else:
            all_hyps = context.hypotheses
        num_hyps = len(all_hyps)

        num_stem_poss = self._embedding.num_tokens()
        stem_width = min(self.training_args.max_beam_width, num_stem_poss, k ** 2)

        with self._lock:

            word_features, vec_features = self.encodeFeatureVecs([context])
            stem_distribution = self._model.stem_classifier(word_features, vec_features)
            stem_certainties, stem_idxs = stem_distribution.topk(stem_width)

            goals_batch = LongTensor([self.encodeStrTerm(context.goal)])
            goal_arg_values = self._model.goal_args_model(
                stem_idxs.view(1 * stem_width),
                goals_batch.view(1, 1, self.training_args.max_length)\
                .expand(-1, stem_width, -1).contiguous()\
                .view(1 * stem_width,
                      self.training_args.max_length))\
                      .view(1, stem_width, self.training_args.max_length + 1)
            goal_symbols = tokenizer.get_symbols(context.goal)
            for i in range(len(goal_symbols) + 1, goal_arg_values.size()[2]):
                goal_arg_values[:, :, i] = -float("Inf")
            assert goal_arg_values.size() == torch.Size([1, stem_width,
                                                         self.training_args.max_length + 1]),\
                "goal_arg_values.size(): {}; stem_width: {}".format(goal_arg_values.size(),
                                                                    stem_width)

            num_probs = 1 + len(all_hyps) + self.training_args.max_length
            if len(all_hyps) > 0:
                encoded_goals = self._model.goal_encoder(goals_batch)\
                                           .view(1, 1, self.training_args.hidden_size)

                hyps_batch = LongTensor([[self.encodeStrTerm(hyp)
                                          for hyp in all_hyps]])
                assert hyps_batch.size() == torch.Size([1, num_hyps,
                                                        self.training_args.max_length])
                hyps_batch_expanded = hyps_batch.expand(stem_width, -1, -1)\
                                                .contiguous()\
                                                .view(stem_width * num_hyps,
                                                      self.training_args.max_length)

                hypfeatures_batch = encodeHypsFeatureVecs(context.goal,
                                                          all_hyps)
                assert hypfeatures_batch.size() == torch.Size([num_hyps, 2])
                hypfeatures_batch_expanded = hypfeatures_batch.view(1, num_hyps, 2)\
                                                             .expand(stem_width, -1, 2)\
                                                             .contiguous()\
                                                             .view(stem_width * num_hyps, 2)
                hyp_arg_values = self.runHypModel(stem_idxs,
                                                  encoded_goals, hyps_batch,
                                                  hypfeatures_batch)
                assert hyp_arg_values.size() == \
                    torch.Size([1, stem_width, len(all_hyps)])
                total_values = torch.cat((goal_arg_values, hyp_arg_values), dim=2)
            else:
                total_values = goal_arg_values
            all_prob_batches = self._softmax((total_values +
                                              stem_certainties.view(1, stem_width, 1)
                                              .expand(-1, -1, num_probs))
                                             .contiguous()
                                             .view(1, stem_width * num_probs))\
                                   .view(stem_width * num_probs)

            final_probs, final_idxs = all_prob_batches.topk(k)
            assert not torch.isnan(final_probs).any()
            assert final_probs.size() == torch.Size([k])
            row_length = self.training_args.max_length + len(all_hyps) + 1
            stem_keys = final_idxs / row_length
            assert stem_keys.size() == torch.Size([k])
            assert stem_idxs.size() == torch.Size([1, stem_width]), stem_idxs.size()
            prediction_stem_idxs = stem_idxs.view(stem_width).index_select(0, stem_keys)
            assert prediction_stem_idxs.size() == torch.Size([k]), \
                prediction_stem_idxs.size()
            arg_idxs = final_idxs % row_length
            assert arg_idxs.size() == torch.Size([k])
            return [Prediction(self.decodePrediction(context.goal,
                                                     all_hyps,
                                                     stem_idx.item(),
                                                     arg_idx.item()),
                               math.exp(prob))
                    for stem_idx, arg_idx, prob in
                    islice(zip(prediction_stem_idxs, arg_idxs, final_probs), k)]
    def predictKTacticsWithLoss(self, in_data : TacticContext, k : int, correct : str) -> \
        Tuple[List[Prediction], float]:
        return self.predictKTactics(in_data, k), 0
    def predictKTacticsWithLoss_batch(self,
                                      in_datas : List[TacticContext],
                                      k : int, corrects : List[str]) -> \
                                      Tuple[List[List[Prediction]], float]:
        subresults = [self.predictKTacticsWithLoss(in_data, k, correct)
                      for in_data, correct in
                      zip(in_datas, corrects)]
        loss = sum([subresult[1] for subresult in subresults])
        predictions = [subresult[0] for subresult in subresults]
        return predictions, loss

    def predictTactic(self, context : TacticContext) -> Prediction:
        assert self.training_args
        assert self._model

        word_features, vec_features = self.encodeFeatureVecs([context])
        goals_batch = LongTensor([self.encodeStrTerm(context.goal)])
        stem_distribution = self._model.stem_classifier(word_features, vec_features)
        stem_certainties, stem_idxs = stem_distribution.topk(1)
        goal_arg_values = self._model.goal_args_model(stem_idxs, goals_batch)
        goal_symbols = tokenizer.get_symbols(context.goal)
        for i in range(len(goal_symbols) + 1, goal_arg_values.size()[1]):
            goal_arg_values[0, i] = -float("Inf")
        encoded_goals = self._model.goal_encoder(goals_batch)
        if self.training_args.lemma_args:
            all_hyps = context.hypotheses + context.relevant_lemmas
        else:
            all_hyps = context.hypotheses
        if len(all_hyps) > 0:
            hyps_batch = LongTensor([[self.encodeStrTerm(hyp)
                                      for hyp in all_hyps]])
            hypfeatures_batch = encodeHypsFeatureVecs(context.goal,
                                                      all_hyps)
            hyp_arg_values = self.runHypModel(stem_idxs, encoded_goals, hyps_batch,
                                              hypfeatures_batch)\
                                 .view(1, len(all_hyps))
            total_arg_values = torch.cat((goal_arg_values, hyp_arg_values),
                                         dim=1)
        else:
            total_arg_values = goal_arg_values

        total_arg_distribution = self._softmax(total_arg_values)
        total_arg_certainties, total_arg_idxs = total_arg_distribution.topk(1)
        probability = math.exp(stem_certainties[0] +
                               total_arg_certainties[0])
        return Prediction(self.decodePrediction(context.goal,
                                                all_hyps,
                                                stem_idxs[0].item(),
                                                total_arg_idxs[0].item()),
                          probability)
    def encodeFeatureVecs(self, contexts : List[TacticContext])\
        -> Tuple[torch.LongTensor, torch.FloatTensor]:
        assert self._word_feature_functions
        assert self._vec_feature_functions
        word_features = LongTensor([[feature(c) for feature in
                                     self._word_feature_functions]
                                    for c in contexts])
        vec_features = FloatTensor([[feature_val for feature in
                                    self._vec_feature_functions
                                    for feature_val in feature(c)]
                                    for c in contexts])
        return word_features, vec_features
    def encodeStrTerm(self, term : str) -> List[int]:
        assert self._tokenizer
        assert self.training_args
        return normalizeSentenceLength(
            self._tokenizer.toTokenList(term),
            self.training_args.max_length)
    def runHypModel(self, stem_idxs : torch.LongTensor, encoded_goals : torch.FloatTensor,
                    hyps_batch : torch.LongTensor, hypfeatures_batch : torch.FloatTensor):
        assert self._model
        assert self.training_args
        batch_size = encoded_goals.size()[0]
        assert batch_size == 1
        num_hyps = hyps_batch.size()[1]
        beam_width = stem_idxs.size()[1]
        features_size = hypfeatures_batch.size()[1]
        hyp_arg_values = \
            self._model.hyp_model(stem_idxs.view(batch_size, beam_width, 1)
                                  .expand(-1, -1, num_hyps).contiguous()
                                  .view(batch_size * beam_width * num_hyps),
                                  encoded_goals.view(batch_size, 1,
                                                     self.training_args.hidden_size)
                                  .expand(-1, beam_width * num_hyps, -1)
                                  .contiguous()
                                  .view(batch_size * beam_width * num_hyps,
                                        self.training_args.hidden_size),
                                  hyps_batch.view(batch_size, 1, num_hyps,
                                                  self.training_args.max_length)
                                  .expand(-1, beam_width, -1, -1).contiguous()
                                  .view(batch_size * beam_width * num_hyps,
                                        self.training_args.max_length),
                                  hypfeatures_batch
                                  .view(batch_size, 1, num_hyps, features_size)
                                  .expand(-1, beam_width, -1, -1).contiguous()
                                  .view(batch_size * beam_width * num_hyps,
                                        features_size))\
                                  .view(batch_size, beam_width, num_hyps)
        return hyp_arg_values
    def decodePrediction(self, goal : str, hyps : List[str], stem_idx : int,
                         total_arg_idx : int):
        assert self._embedding
        assert self.training_args
        stem = self._embedding.decode_token(stem_idx)
        max_goal_symbols = self.training_args.max_length
        if total_arg_idx == 0:
            return stem + "."
        elif total_arg_idx - 1 < max_goal_symbols:
            return stem + " " + tokenizer.get_symbols(goal)[total_arg_idx - 1] + "."
        else:
            return stem + " " + serapi_instance.get_var_term_in_hyp(
                hyps[total_arg_idx - 1 - max_goal_symbols]) + "."

    def getOptions(self) -> List[Tuple[str, str]]:
        assert self.training_args
        assert self.training_loss
        assert self.num_epochs
        return list(vars(self.training_args).items()) + \
            [("training loss", self.training_loss),
             ("# epochs", self.num_epochs),
             ("predictor", "polyarg")]
    def _description(self) -> str:
        return "A predictor combining the goal token args and hypothesis args models."
    def add_args_to_parser(self, parser : argparse.ArgumentParser,
                           default_values : Dict[str, Any] = {}) -> None:
        new_defaults = {"batch-size":64, "learning-rate":0.4, "epoch-step":3,
                        **default_values}
        super().add_args_to_parser(parser, new_defaults)
        add_nn_args(parser, new_defaults)
        add_tokenizer_args(parser, new_defaults)
        feature_set : Set[str] = set()
        all_constructors : List[Type[Feature]] = vec_feature_constructors + word_feature_constructors # type: ignore
        for feature_constructor in all_constructors:
            new_args = feature_constructor\
                .add_feature_arguments(parser, feature_set, default_values)
            feature_set = feature_set.union(new_args)
        parser.add_argument("--max-length", dest="max_length", type=int,
                            default=default_values.get("max-length", 30))
        parser.add_argument("--max-beam-width", dest="max_beam_width", type=int,
<<<<<<< HEAD
                            default=default_values.get("max-beam-width", 10))
        parser.add_argument("--no-lemma-args", dest="lemma_args", action='store_false')
=======
                            default=default_values.get("max-beam-width", 5))
>>>>>>> 3d2e4e53
    def _encode_data(self, data : RawDataset, arg_values : Namespace) \
        -> Tuple[FeaturesPolyArgDataset, Tuple[Tokenizer, Embedding,
                                               List[WordFeature], List[VecFeature]]]:
        embedding : Embedding
        tokenizer : Tokenizer
        if arg_values.start_from:
            predictor_name, (loaded_args, metadata, predictor_state) = \
                torch.load(arg_values.start_from)
            assert predictor_name == "polyarg"
            tokenizer, embedding, wfeats, vfeats = metadata
<<<<<<< HEAD
=======
            print(f"{embedding.num_tokens()} tokens in loaded embedding")
>>>>>>> 3d2e4e53
            _, embedded_data = embed_data(data, embedding)
            _, tokenized_goals = tokenize_goals(embedded_data,
                                                arg_values, tokenizer)
            self._word_feature_functions = wfeats
            self._vec_feature_functions = vfeats
        else:
            stripped_data = [strip_scraped_output(dat)
                             for dat in data]
            self._word_feature_functions = \
                [feature_constructor(stripped_data, arg_values)  # type: ignore
                 for feature_constructor in
                 word_feature_constructors]
            self._vec_feature_functions = \
                [feature_constructor(stripped_data, arg_values) for # type: ignore
                 feature_constructor in vec_feature_constructors]
            embedding, embedded_data = embed_data(data)
            tokenizer, tokenized_goals = tokenize_goals(embedded_data,
                                                        arg_values)
<<<<<<< HEAD
        torch.multiprocessing.set_sharing_strategy('file_system')
=======
>>>>>>> 3d2e4e53
        with multiprocessing.Pool(arg_values.num_threads) as pool:
            start = time.time()
            print("Creating dataset...", end="")
            sys.stdout.flush()
            result_data = FeaturesPolyArgDataset(list(pool.imap(
                functools.partial(mkFPASample, embedding,
                                  tokenizer,
                                  arg_values,
                                  self._word_feature_functions,
                                  self._vec_feature_functions),
                zip(data, tokenized_goals))))
            print("{:.2f}s".format(time.time() - start))
        assert self._word_feature_functions
        assert self._vec_feature_functions
        return result_data, (tokenizer, embedding, self._word_feature_functions,
                             self._vec_feature_functions)
    def _optimize_model_to_disc(self,
                                encoded_data : FeaturesPolyArgDataset,
                                metadata : Tuple[Tokenizer, Embedding,
                                                 List[WordFeature], List[VecFeature]],
                                arg_values : Namespace) \
        -> None:
        tokenizer, embedding, word_features, vec_features = metadata
        save_checkpoints("polyarg",
                         metadata, arg_values,
                         self._optimize_checkpoints(encoded_data, arg_values,
                                                    tokenizer, embedding))
    def _optimize_checkpoints(self, encoded_data : FeaturesPolyArgDataset,
                              arg_values : Namespace,
                              tokenizer : Tokenizer,
                              embedding : Embedding) \
        -> Iterable[NeuralPredictorState]:
        return optimize_checkpoints(self._data_tensors(encoded_data, arg_values),
                                    arg_values,
                                    self._get_model(arg_values, embedding.num_tokens(),
                                                    tokenizer.numTokens()),
                                    lambda batch_tensors, model:
                                    self._getBatchPredictionLoss(arg_values,
                                                                 batch_tensors,
                                                                 model))
    def load_saved_state(self,
                         args : Namespace,
                         metadata : Tuple[Tokenizer, Embedding,
                                          List[WordFeature], List[VecFeature]],
                         state : NeuralPredictorState) -> None:
        self._tokenizer, self._embedding, \
            self._word_feature_functions, self._vec_feature_functions= \
                metadata
        model = maybe_cuda(self._get_model(args,
                                           self._embedding.num_tokens(),
                                           self._tokenizer.numTokens()))
        model.load_state_dict(state.weights)
        self._model = model
        self.training_loss = state.loss
        self.num_epochs = state.epoch
        self.training_args = args
    def _data_tensors(self, encoded_data : FeaturesPolyArgDataset,
                      arg_values : Namespace) \
        -> List[torch.Tensor]:
        tokenized_hyp_types, hyp_features, tokenized_goals, \
            word_features, vec_features, tactic_stems, \
            arg_types, args = zip(*sorted(encoded_data,
                                          key=lambda s: len(s.tokenized_hyp_types),
                                          reverse=True))
        padded_hyps = pad_sequence([torch.LongTensor(tokenized_hyps_list)
                                    for tokenized_hyps_list
                                    in tokenized_hyp_types],
                                   batch_first=True)
        padded_hyp_features = pad_sequence([torch.FloatTensor(hyp_features_list)
                                            for hyp_features_list
                                            in hyp_features],
                                           batch_first=True)
        for arg, arg_type, hlist in zip(args, arg_types, tokenized_hyp_types):
            if arg_type == ArgType.GOAL_TOKEN:
                assert arg.token_idx < arg_values.max_length
            elif arg_type == ArgType.HYP_ID:
                assert arg.hyp_idx < len(hlist)
        result = [padded_hyps,
                  padded_hyp_features,
                  torch.LongTensor([len(tokenized_hyp_type_list)
                                    for tokenized_hyp_type_list
                                    in tokenized_hyp_types]),
                  torch.LongTensor(tokenized_goals),
                  torch.LongTensor(word_features),
                  torch.FloatTensor(vec_features),
                  torch.LongTensor(tactic_stems),
                  torch.LongTensor([
                      0 if arg_type == ArgType.NO_ARG else
                      (arg.token_idx + 1) if arg_type == ArgType.GOAL_TOKEN else
                      (arg.hyp_idx + arg_values.max_length + 1)
                      for arg_type, arg in zip(arg_types, args)])]
        return result
    def _get_model(self, arg_values : Namespace,
                   stem_vocab_size : int,
                   goal_vocab_size : int) \
        -> FeaturesPolyArgModel:
        assert self._word_feature_functions
        assert self._vec_feature_functions
        feature_vec_size = sum([feature.feature_size()
                                for feature in self._vec_feature_functions])
        word_feature_vocab_sizes = [feature.vocab_size()
                                    for feature in self._word_feature_functions]
        return FeaturesPolyArgModel(
            FeaturesClassifier(self._word_feature_functions,
                               self._vec_feature_functions,
                               arg_values.hidden_size,
                               arg_values.num_layers,
                               stem_vocab_size),
            GoalTokenArgModel(stem_vocab_size, goal_vocab_size, arg_values.max_length,
                              arg_values.hidden_size),
            EncoderRNN(goal_vocab_size, arg_values.hidden_size, arg_values.hidden_size),
            HypArgModel(arg_values.hidden_size, stem_vocab_size, goal_vocab_size,
                        2, arg_values.hidden_size))
    def _getBatchPredictionLoss(self, arg_values : Namespace,
                                data_batch : Sequence[torch.Tensor],
                                model : FeaturesPolyArgModel) -> torch.FloatTensor:
        tokenized_hyp_types_batch, hyp_features_batch, num_hyps_batch, \
            tokenized_goals_batch, \
            word_features_batch, vec_features_batch, \
            stem_idxs_batch, arg_total_idxs_batch = \
                cast(Tuple[torch.LongTensor, torch.FloatTensor, torch.LongTensor,
                           torch.LongTensor,
                           torch.LongTensor, torch.FloatTensor,
                           torch.LongTensor, torch.LongTensor],
                     data_batch)
        batch_size = tokenized_goals_batch.size()[0]
        goal_size = tokenized_goals_batch.size()[1]
        stemDistributions = model.stem_classifier(word_features_batch, vec_features_batch)
        num_stem_poss = stemDistributions.size()[1]
        stem_width = min(arg_values.max_beam_width, num_stem_poss)
        stem_var = maybe_cuda(Variable(stem_idxs_batch))
        predictedProbs, predictedStemIdxs = stemDistributions.topk(stem_width)
        mergedStemIdxs = []
        for stem_idx, predictedStemIdxList in zip(stem_idxs_batch, predictedStemIdxs):
            if stem_idx.item() in predictedStemIdxList:
                mergedStemIdxs.append(predictedStemIdxList)
            else:
                mergedStemIdxs.append(
                    torch.cat((stem_idx.view(1).cuda(),
                               predictedStemIdxList[:stem_width-1])))
        mergedStemIdxsT = torch.stack(mergedStemIdxs)
        correctPredictionIdxs = torch.LongTensor([list(idxList).index(stem_idx) for
                                                  idxList, stem_idx
                                                  in zip(mergedStemIdxs, stem_var)])
        tokenized_hyps_var = maybe_cuda(Variable(tokenized_hyp_types_batch))
        hyp_features_var = maybe_cuda(Variable(hyp_features_batch))
        goal_arg_values = model.goal_args_model(
            mergedStemIdxsT.view(batch_size * stem_width),
            tokenized_goals_batch.view(batch_size, 1, goal_size).expand(-1, stem_width, -1)
            .contiguous().view(batch_size * stem_width, goal_size))\
            .view(batch_size, stem_width, goal_size + 1)
        encoded_goals = model.goal_encoder(tokenized_goals_batch)

        hyp_lists_length = tokenized_hyp_types_batch.size()[1]
        hyp_length = tokenized_hyp_types_batch.size()[2]
        hyp_features_size = hyp_features_batch.size()[2]
        encoded_goal_size = encoded_goals.size()[1]

        encoded_goals_expanded = \
            encoded_goals.view(batch_size, 1, 1, encoded_goal_size)\
            .expand(-1, stem_width, hyp_lists_length, -1).contiguous()\
            .view(batch_size * stem_width * hyp_lists_length, encoded_goal_size)
        stems_expanded = \
            mergedStemIdxsT.view(batch_size, stem_width, 1)\
            .expand(-1, -1, hyp_lists_length).contiguous()\
            .view(batch_size * stem_width * hyp_lists_length)
        hyp_arg_values_concatted = \
            model.hyp_model(stems_expanded,
                            encoded_goals_expanded,
                            tokenized_hyps_var
                            .view(batch_size, 1, hyp_lists_length, hyp_length)
                            .expand(-1, stem_width, -1, -1).contiguous()
                            .view(batch_size * stem_width * hyp_lists_length,
                                  hyp_length),
                            hyp_features_var
                            .view(batch_size, 1, hyp_lists_length, hyp_features_size)
                            .expand(-1, stem_width, -1, -1).contiguous()
                            .view(batch_size * stem_width * hyp_lists_length,
                                  hyp_features_size))
        assert hyp_arg_values_concatted.size() == torch.Size([batch_size * stem_width * hyp_lists_length, 1]), hyp_arg_values_concatted.size()
        hyp_arg_values = hyp_arg_values_concatted.view(batch_size, stem_width,
                                                       hyp_lists_length)
        total_arg_values = torch.cat((goal_arg_values, hyp_arg_values),
                                     dim=2)
        num_probs = hyp_lists_length + goal_size + 1
        total_arg_distribution = \
            self._softmax(total_arg_values.view(batch_size, stem_width * num_probs))
        total_arg_var = maybe_cuda(Variable(arg_total_idxs_batch +
                                            (correctPredictionIdxs * num_probs)))\
                                            .view(batch_size)
        loss = FloatTensor([0.])
        loss += self._criterion(stemDistributions, stem_var)
        loss += self._criterion(total_arg_distribution, total_arg_var)
        return loss

def mkFPASample(embedding : Embedding,
                mytokenizer : Tokenizer,
                training_args : argparse.Namespace,
                word_feature_functions : List[WordFeature],
                vec_feature_functions : List[VecFeature],
                zipped : Tuple[ScrapedTactic, List[int]]) \
                -> FeaturesPolyArgSample:
    inter, tokenized_goal = zipped
    relevant_lemmas, prev_tactics, hypotheses, goal_str, tactic = inter
    context = strip_scraped_output(inter)
    word_features = [feature(context) for feature in word_feature_functions]
    vec_features = [feature_val for feature in vec_feature_functions
                    for feature_val in feature(context)]
    tactic_stem, tactic_argstr = serapi_instance.split_tactic(tactic)
    stem_idx = embedding.encode_token(tactic_stem)
    argstr_tokens = tactic_argstr.strip(".").split()
    assert len(argstr_tokens) < 2, \
        "Tactic {} doesn't fit our argument model! Too many tokens" .format(tactic)
    arg : TacticArg
    if training_args.lemma_args:
        all_hyps = hypotheses + relevant_lemmas
    else:
        all_hyps = hypotheses
    if len(argstr_tokens) == 0:
        arg_type = ArgType.NO_ARG
        arg = None
        if len(all_hyps) > training_args.max_premises:
            selected_hyps = random.sample(all_hyps, training_args.max_premises)
        else:
            selected_hyps = all_hyps
    else:
        goal_symbols = tokenizer.get_symbols(goal_str)[:training_args.max_length]
        arg_token = argstr_tokens[0]
        if arg_token in goal_symbols:
            arg_type = ArgType.GOAL_TOKEN
            arg_idx = goal_symbols.index(arg_token)
            assert arg_idx < training_args.max_length, "Tactic {} doesn't fit our argument model! "\
                "Token {} is not a hyp var or goal token.\n"\
                "Hyps: {}\n"\
                "Goal: {}".format(tactic, arg_token, all_hyps, goal_str)
            arg = GoalTokenArg(goal_symbols.index(arg_token))
            if len(all_hyps) > training_args.max_premises:
                selected_hyps = random.sample(all_hyps, training_args.max_premises)
            else:
                selected_hyps = all_hyps
        else:
            indexed_hyp_vars = serapi_instance.get_indexed_vars_in_hyps(all_hyps)
            hyp_vars = [hyp_var for hyp_var, idx in indexed_hyp_vars]
            assert arg_token in hyp_vars, "Tactic {} doesn't fit our argument model! "\
                "Token {} is not a hyp var or goal token.\n"\
                "Hyps: {}\n"\
                "Goal: {}".format(tactic, arg_token, all_hyps, goal_str)
            arg_type = ArgType.HYP_ID
            correct_hyp_idx = dict(indexed_hyp_vars)[arg_token]
            if len(all_hyps) > training_args.max_premises:
                selected_hyps = random.sample(all_hyps[:correct_hyp_idx]+
                                              all_hyps[correct_hyp_idx+1:],
                                              training_args.max_premises-1)
                new_hyp_idx = random.randrange(training_args.max_premises)
                selected_hyps.insert(new_hyp_idx,
                                     all_hyps[correct_hyp_idx])
                arg = HypIdArg(new_hyp_idx)
            else:
                selected_hyps = all_hyps
                arg = HypIdArg(correct_hyp_idx)
    if len(selected_hyps) == 0:
        selected_hyps = [":"]
    tokenized_hyp_types = [normalizeSentenceLength(
        mytokenizer.toTokenList(serapi_instance.get_hyp_type(hyp)),
        training_args.max_length)
                           for hyp in selected_hyps]
    hypfeatures = encodeHypsFeatureVecs(goal_str, selected_hyps)
    return FeaturesPolyArgSample(
        tokenized_hyp_types,
        hypfeatures,
        normalizeSentenceLength(tokenized_goal, training_args.max_length),
        word_features,
        vec_features,
        stem_idx,
        arg_type,
        arg)
def encodeHypsFeatureVecs(goal : str, hyps : List[str]) -> torch.FloatTensor:
    def features(hyp : str):
        similarity_ratio = SequenceMatcher(None, goal,
                                           serapi_instance.get_hyp_type(hyp)).ratio()
        # is_equals_on_goal_token = 0.0
        # equals_match = re.match("eq\s+(.*)", hyp)
        # if equals_match:
        #     left_side, right_side = \
        #         split_by_char_outside_matching(
        #             "\(", "\)", "\s*",
        #             equals_match.group(1))
        #     if left_side in goal:
        #         is_equals_on_goal_token = -1.0
        #     elif right_side in goal:
        #         is_equals_on_goal_token = 1.0

        return [similarity_ratio,
                #is_equals_on_goal_token,
                0.0]

    return torch.FloatTensor([features(hyp) for hyp in hyps])

def main(arg_list : List[str]) -> None:
    predictor = FeaturesPolyargPredictor()
    predictor.train(arg_list)<|MERGE_RESOLUTION|>--- conflicted
+++ resolved
@@ -12,14 +12,9 @@
                   EOS_token,
                   strip_scraped_output)
 from util import *
-<<<<<<< HEAD
 import time
 import random
-from format import ScrapedTactic, TacticContext
-=======
 from format import ScrapedTactic, TacticContext, strip_scraped_output
-import time
->>>>>>> 3d2e4e53
 import serapi_instance
 from models.components import (WordFeaturesEncoder, Embedding, SimpleEmbedding,
                                DNNClassifier, EncoderDNN, EncoderRNN,
@@ -439,12 +434,8 @@
         parser.add_argument("--max-length", dest="max_length", type=int,
                             default=default_values.get("max-length", 30))
         parser.add_argument("--max-beam-width", dest="max_beam_width", type=int,
-<<<<<<< HEAD
                             default=default_values.get("max-beam-width", 10))
         parser.add_argument("--no-lemma-args", dest="lemma_args", action='store_false')
-=======
-                            default=default_values.get("max-beam-width", 5))
->>>>>>> 3d2e4e53
     def _encode_data(self, data : RawDataset, arg_values : Namespace) \
         -> Tuple[FeaturesPolyArgDataset, Tuple[Tokenizer, Embedding,
                                                List[WordFeature], List[VecFeature]]]:
@@ -455,10 +446,6 @@
                 torch.load(arg_values.start_from)
             assert predictor_name == "polyarg"
             tokenizer, embedding, wfeats, vfeats = metadata
-<<<<<<< HEAD
-=======
-            print(f"{embedding.num_tokens()} tokens in loaded embedding")
->>>>>>> 3d2e4e53
             _, embedded_data = embed_data(data, embedding)
             _, tokenized_goals = tokenize_goals(embedded_data,
                                                 arg_values, tokenizer)
@@ -477,10 +464,7 @@
             embedding, embedded_data = embed_data(data)
             tokenizer, tokenized_goals = tokenize_goals(embedded_data,
                                                         arg_values)
-<<<<<<< HEAD
         torch.multiprocessing.set_sharing_strategy('file_system')
-=======
->>>>>>> 3d2e4e53
         with multiprocessing.Pool(arg_values.num_threads) as pool:
             start = time.time()
             print("Creating dataset...", end="")
