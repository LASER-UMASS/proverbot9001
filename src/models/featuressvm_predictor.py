--- conflicted
+++ resolved
@@ -24,14 +24,10 @@
      predictKTacticsWithLoss_batch)
 from models.components import (Embedding)
 from data import (Sentence, ListDataset, RawDataset,
-                  normalizeSentenceLength, strip_scraped_output)
+                  normalizeSentenceLength)
 from serapi_instance import get_stem
 from util import *
-<<<<<<< HEAD
-from format import TacticContext
-=======
 from format import TacticContext, strip_scraped_output
->>>>>>> 3d2e4e53
 
 from typing import (List, Any, Tuple, NamedTuple, Dict, Sequence,
                     cast, Optional)
