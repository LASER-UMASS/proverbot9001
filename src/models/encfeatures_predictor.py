##########################################################################
#
#    This file is part of Proverbot9001.
#
#    Proverbot9001 is free software: you can redistribute it and/or modify
#    it under the terms of the GNU General Public License as published by
#    the Free Software Foundation, either version 3 of the License, or
#    (at your option) any later version.
#
#    Proverbot9001 is distributed in the hope that it will be useful,
#    but WITHOUT ANY WARRANTY; without even the implied warranty of
#    MERCHANTABILITY or FITNESS FOR A PARTICULAR PURPOSE.  See the
#    GNU General Public License for more details.
#
#    You should have received a copy of the GNU General Public License
#    along with Proverbot9001.  If not, see <https://www.gnu.org/licenses/>.
#
#    Copyright 2019 Alex Sanchez-Stern and Yousef Alhessi
#
##########################################################################
from models.tactic_predictor import \
    (NeuralPredictorState, TrainablePredictor, Prediction,
     save_checkpoints, optimize_checkpoints, predictKTactics,
     predictKTacticsWithLoss, predictKTacticsWithLoss_batch,
     add_tokenizer_args, embed_data, tokenize_goals)

from models.components import (Embedding, SimpleEmbedding, add_nn_args)
from data import (Sentence, ListDataset, RawDataset,
                  normalizeSentenceLength,
                  strip_scraped_output)
from serapi_instance import get_stem
from util import *
<<<<<<< HEAD
from format import TacticContext
=======
from format import TacticContext, strip_scraped_output
>>>>>>> 3d2e4e53
from tokenizer import Tokenizer
from features import (vec_feature_constructors,
                      word_feature_constructors, VecFeature,
                      WordFeature, Feature)

import torch
import torch.nn as nn
from torch.autograd import Variable
import torch.nn.functional as F

from typing import (List, Any, Tuple, NamedTuple, Dict, Sequence,
                    cast, Optional)
from dataclasses import dataclass
import threading
import argparse
from argparse import Namespace

class EncFeaturesSample(NamedTuple):
    vec_features : List[float]
    word_features : List[int]
    goal : Sentence
    next_tactic : int

class EncFeaturesDataset(ListDataset[EncFeaturesSample]):
    pass

class EncFeaturesClassifier(nn.Module):
    def __init__(self,
                 vec_features_size : int,
                 word_feature_vocab_sizes : List[int],
                 goal_vocab_size : int,
                 hidden_size : int,
                 word_embedding_size : int,
                 tactic_vocab_size : int,
                 num_encoder_layers : int# ,
                 # num_decoder_layers : int
    ) -> None:
        super().__init__()
        self.num_encoder_layers = num_encoder_layers
        self.word_embedding_size = word_embedding_size
        self.num_word_features = len(word_feature_vocab_sizes)
        # self.num_decoder_layers = num_decoder_layers
        self.hidden_size = hidden_size
        self._features_in_layer = maybe_cuda(nn.Linear(
            vec_features_size +
            self.num_word_features * word_embedding_size,
            hidden_size))
        for i, vocab_size in enumerate(word_feature_vocab_sizes):
            self.add_module("_word_embedding{}".format(i),
                            maybe_cuda(nn.Embedding(vocab_size, word_embedding_size)))
        for i in range(num_encoder_layers- 1):
            self.add_module("_features_encoder_layer{}".format(i),
                            maybe_cuda(nn.Linear(hidden_size, hidden_size)))
        self._goal_token_embedding = \
            maybe_cuda(nn.Embedding(goal_vocab_size, hidden_size))
        self._goal_gru = maybe_cuda(nn.GRU(hidden_size, hidden_size))
        self._decoder_in_layer = maybe_cuda(nn.Linear(hidden_size * 2, hidden_size))
        # for i in range(num_decoder_layers - 1):
        #     self.add_module("_decoder_layer{}".format(i),
        #                     maybe_cuda(nn.Linear(hidden_size, hidden_size)))
        self._decoder_out_layer = maybe_cuda(nn.Linear(hidden_size, tactic_vocab_size))
        self._softmax = maybe_cuda(nn.LogSoftmax(dim=1))

    def forward(self, vec_features_batch : torch.FloatTensor,
                word_features_batch : torch.LongTensor,
                goals_batch : torch.LongTensor) \
                -> torch.FloatTensor:

        batch_size = vec_features_batch.size()[0]
        assert goals_batch.size()[0] == batch_size
        goals_var = maybe_cuda(Variable(goals_batch))
        hidden = maybe_cuda(Variable(torch.zeros(1, batch_size, self.hidden_size)))
        for i in range(goals_batch.size()[1]):
            token_batch = self._goal_token_embedding(goals_var[:,i])\
                              .view(1, batch_size, self.hidden_size)
            token_batch = F.relu(token_batch)
            token_out, hidden = self._goal_gru(token_batch, hidden)
        goal_data = token_out[0]

        vec_features_var = maybe_cuda(Variable(vec_features_batch))
        word_embedded_features = []
        for i in range(self.num_word_features):
            word_feature_var = maybe_cuda(Variable(word_features_batch[:,i]))
            embedded = getattr(self, "_word_embedding{}".format(i))(word_feature_var)\
                .view(batch_size, self.word_embedding_size)
            word_embedded_features.append(embedded)
        word_embedded_features_vec = \
            torch.cat(word_embedded_features, dim=1)

        features_data = self._features_in_layer(
            torch.cat((vec_features_var, word_embedded_features_vec), dim=1))
        for i in range(self.num_encoder_layers - 1):
            features_data = F.relu(features_data)
            features_data = \
                getattr(self, "_features_encoder_layer{}".format(i))(features_data)

        full_data = self._decoder_in_layer(F.relu(torch.cat((goal_data, features_data), dim=1)))
        # for i in range(self.num_decoder_layers - 1):
        #     full_data = F.relu(full_data)
        #     full_data = \
        #         getattr(self, "_decoder_layer{}".format(i))(full_data)
        full_data = F.relu(full_data)

        result = self._softmax(self._decoder_out_layer(full_data)).view(batch_size, -1)
        return result

class EncFeaturesPredictor(TrainablePredictor[EncFeaturesDataset,
                                              Tuple[Tokenizer, Embedding,
                                                    List[VecFeature], List[WordFeature]],
                                              NeuralPredictorState]):
    def __init__(self) \
        -> None:
        self._vec_feature_functions : Optional[List[VecFeature]] = None
        self._word_feature_functions : Optional[List[WordFeature]] = None
        self._criterion = maybe_cuda(nn.NLLLoss())
        self._lock = threading.Lock()

    def _predictDistributions(self, in_datas : List[TacticContext]) -> torch.FloatTensor:
        assert self.training_args
        vec_features_batch = [self._get_vec_features(in_data) for in_data in in_datas]
        word_features_batch = [self._get_word_features(in_data) for in_data in in_datas]
        goals_batch = [normalizeSentenceLength(self._tokenizer.toTokenList(goal),
                                               self.training_args.max_length)
                       for _, _, _, goal in in_datas]
        return self._model(torch.FloatTensor(vec_features_batch),
                           torch.LongTensor(word_features_batch),
                           torch.LongTensor(goals_batch))
    def add_args_to_parser(self, parser : argparse.ArgumentParser,
                           default_values : Dict[str, Any] = {}) -> None:
        super().add_args_to_parser(parser, default_values)
        add_nn_args(parser, default_values)
        add_tokenizer_args(parser, default_values)
        parser.add_argument("--max-length", dest="max_length", type=int,
                            default=default_values.get("max-length", 100))
        parser.add_argument("--num-encoder-layers", dest="num_encoder_layers", type=int,
                            default=default_values.get("num-encoder-layers", 3))
        # parser.add_argument("--num-decoder-layers", dest="num_decoder_layers", type=int,
        #                     default=default_values.get("num-decoder-layers", 2))
        parser.add_argument("--num-head-keywords", dest="num_head_keywords", type=int,
                            default=default_values.get("num-head-keywords", 100))
        parser.add_argument("--num-tactic-keywords", dest="num_tactic_keywords", type=int,
                            default=default_values.get("num-tactic-keywords", 50))
        parser.add_argument("--word-embedding-size", dest="word_embedding_size", type=int,
                            default=default_values.get("word_embedding_size", 10))
    def _get_vec_features(self, context : TacticContext) -> List[float]:
        assert self._vec_feature_functions
        return [feature_val for feature in self._vec_feature_functions
                for feature_val in feature(context)]
    def _get_word_features(self, context : TacticContext) -> List[int]:
        assert self._word_feature_functions
        return [feature(context) for feature in self._word_feature_functions]

    def _encode_data(self, data : RawDataset, arg_values : Namespace) \
        -> Tuple[EncFeaturesDataset, Tuple[Tokenizer, Embedding,
                                           List[VecFeature], List[WordFeature]]]:
        stripped_data = [strip_scraped_output(dat) for dat in data]
        self._vec_feature_functions = [feature_constructor(stripped_data, arg_values) for # type: ignore
                                       feature_constructor in vec_feature_constructors]
        self._word_feature_functions = [feature_constructor(stripped_data, arg_values) for # type: ignore
                                       feature_constructor in word_feature_constructors]
        embedding, embedded_data = embed_data(data)
        tokenizer, tokenized_goals = tokenize_goals(embedded_data, arg_values)
        result_data = EncFeaturesDataset([EncFeaturesSample(
            self._get_vec_features(TacticContext([], prev_tactics, hypotheses, goal)),
            self._get_word_features(TacticContext([], prev_tactics, hypotheses, goal)),
            normalizeSentenceLength(tokenized_goal, arg_values.max_length),
            tactic)
                                           for (relevant_lemmas, prev_tactics, hypotheses, goal, tactic),
                                           tokenized_goal in
                                           zip(embedded_data, tokenized_goals)])
        return result_data, (tokenizer, embedding,
                             self._vec_feature_functions, self._word_feature_functions)
    def _optimize_model_to_disc(self,
                                encoded_data : EncFeaturesDataset,
                                metadata : Tuple[Tokenizer, Embedding,
                                                 List[VecFeature], List[WordFeature]],
                                arg_values : Namespace) \
        -> None:
        tokenizer, embedding, vec_features, word_features = metadata
        save_checkpoints("encfeatures", metadata, arg_values,
                         self._optimize_checkpoints(encoded_data, arg_values,
                                                    tokenizer, embedding))
    def _optimize_checkpoints(self, encoded_data : EncFeaturesDataset,
                              arg_values : Namespace,
                              tokenizer : Tokenizer,
                              embedding : Embedding) \
        -> Iterable[NeuralPredictorState]:
        return optimize_checkpoints(self._data_tensors(encoded_data, arg_values),
                                    arg_values,
                                    self._get_model(arg_values, embedding.num_tokens(),
                                                    tokenizer.numTokens()),
                                    lambda batch_tensors, model:
                                    self._getBatchPredictionLoss(batch_tensors, model))
    def load_saved_state(self,
                         args : Namespace,
                         metadata : Tuple[Tokenizer, Embedding,
                                          List[VecFeature], List[WordFeature]],
                         state : NeuralPredictorState) -> None:
        self._tokenizer, self._embedding, \
            self._vec_feature_functions, self._word_feature_functions = \
                metadata
        self._model = maybe_cuda(self._get_model(args,
                                                 self._embedding.num_tokens(),
                                                 self._tokenizer.numTokens()))
        self._model.load_state_dict(state.weights)
        self.training_loss = state.loss
        self.num_epochs = state.epoch
        self.training_args = args
    def _data_tensors(self, encoded_data : EncFeaturesDataset,
                      arg_values : Namespace) \
        -> List[torch.Tensor]:
        vec_features, word_features, goals, tactics = zip(*encoded_data)
        return [torch.FloatTensor(vec_features),
                torch.LongTensor(word_features),
                torch.LongTensor(goals),
                torch.LongTensor(tactics)]
    def _get_model(self, arg_values : Namespace,
                   tactic_vocab_size : int,
                   goal_vocab_size : int) \
        -> EncFeaturesClassifier:
        assert self._vec_feature_functions
        assert self._word_feature_functions
        feature_vec_size = sum([feature.feature_size()
                                for feature in self._vec_feature_functions])
        word_feature_vocab_sizes = [feature.vocab_size()
                                    for feature in self._word_feature_functions]
        return EncFeaturesClassifier(feature_vec_size,
                                     word_feature_vocab_sizes,
                                     goal_vocab_size,
                                     arg_values.hidden_size,
                                     arg_values.word_embedding_size,
                                     tactic_vocab_size,
                                     arg_values.num_encoder_layers# ,
                                     # arg_values.num_decoder_layers
        )

    def _getBatchPredictionLoss(self, data_batch : Sequence[torch.Tensor],
                                model : EncFeaturesClassifier) \
        -> torch.FloatTensor:
        vec_features_batch, word_features_batch, goals_batch, output_batch = \
            cast(Tuple[torch.FloatTensor, torch.LongTensor,
                       torch.LongTensor, torch.LongTensor],
                 data_batch)
        predictionDistribution = model(vec_features_batch, word_features_batch,
                                       goals_batch)
        output_var = maybe_cuda(Variable(output_batch))
        return self._criterion(predictionDistribution, output_var)
    def predictKTactics(self, in_data : TacticContext, k : int) \
        -> List[Prediction]:
        with self._lock:
            return predictKTactics(self._predictDistributions([in_data])[0],
                                   self._embedding, k)
    def predictKTacticsWithLoss(self, in_data : TacticContext, k : int, correct : str) -> \
        Tuple[List[Prediction], float]:
        with self._lock:
            return predictKTacticsWithLoss(self._predictDistributions([in_data])[0],
                                           self._embedding, k,
                                           correct, self._criterion)
    def predictKTacticsWithLoss_batch(self,
                                      in_data : List[TacticContext],
                                      k : int, correct : List[str]) -> \
                                      Tuple[List[List[Prediction]], float]:
        with self._lock:
            return predictKTacticsWithLoss_batch(self._predictDistributions(in_data),
                                                 self._embedding, k,
                                                 correct, self._criterion)
    def getOptions(self) -> List[Tuple[str, str]]:
        return list(vars(self.training_args).items()) + \
            [("training loss", self.training_loss),
             ("# epochs", self.num_epochs)]

    def _description(self) -> str:
        return "A predictor using an RNN on the tokenized goal and "\
            "hand-engineered features."

def main(arg_list : List[str]) -> None:
    predictor = EncFeaturesPredictor()
    predictor.train(arg_list)<|MERGE_RESOLUTION|>--- conflicted
+++ resolved
@@ -26,15 +26,10 @@
 
 from models.components import (Embedding, SimpleEmbedding, add_nn_args)
 from data import (Sentence, ListDataset, RawDataset,
-                  normalizeSentenceLength,
-                  strip_scraped_output)
+                  normalizeSentenceLength)
 from serapi_instance import get_stem
 from util import *
-<<<<<<< HEAD
-from format import TacticContext
-=======
 from format import TacticContext, strip_scraped_output
->>>>>>> 3d2e4e53
 from tokenizer import Tokenizer
 from features import (vec_feature_constructors,
                       word_feature_constructors, VecFeature,
