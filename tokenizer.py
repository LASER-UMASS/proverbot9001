--- conflicted
+++ resolved
@@ -56,23 +56,15 @@
 def pattern_to_token(s):
     s_in = s
     for k in dict_pattern_to_token:
-<<<<<<< HEAD
         s = re.sub("(^|(?<=[ ])){}(?=[ ]|;|.)".format(k), dict_pattern_to_token[k], s)
-=======
-        s = re.sub(fr"(^|(?<=[ ])){k}(?=[ ]|;|.)", dict_pattern_to_token[k], s)
     if debug_tokenizer:
         print("{} -> {}".format(s_in, [ord(c) for c in s]))
->>>>>>> a68469ae
     return s
 
 def token_to_pattern(s):
     s_in = s
     for k in dict_token_to_pattern:
-<<<<<<< HEAD
         s = re.sub("(^|(?<=[ ])){}(?=[ ]|;|.)".format(k), dict_token_to_pattern[k], s)
-=======
-        s = re.sub(fr"(^|(?<=[ ])){k}(?=[ ]|;|.)", dict_token_to_pattern[k], s)
     if debug_tokenizer:
         print("{} -> {}".format([ord(c) for c in s_in], s))
->>>>>>> a68469ae
     return s