--- conflicted
+++ resolved
@@ -27,30 +27,15 @@
 
 scrape:
 	mv data/scrape.txt data/scrape.bkp 2>/dev/null || true
-<<<<<<< HEAD
 	cat data/sf-train-files.txt | $(HEAD_CMD) | \
 	xargs python3 src/scrape2.py $(FLAGS) -j $(NTHREADS) --output data/scrape.txt \
 				        		     --prelude CompCert
-=======
-	cd src && \
-	cat ../data/compcert-train-files.txt | $(HEAD_CMD) | \
-	xargs python3 scrape2.py $(FLAGS) -j $(NTHREADS) --output ../data/scrape.txt \
-						       	--prelude ../CompCert
-
->>>>>>> c33f4f6e
 report:
 	cat data/sf-test-files.txt | $(HEAD_CMD) | \
 	xargs ./src/proverbot9001.py static-report -j $(NTHREADS) --predictor=regex --weightsfile=data/regex-weights.tar --prelude ./CompCert $(FLAGS)
 
 train:
-<<<<<<< HEAD
 	./src/proverbot9001.py train regex data/scrape.txt data/regex-weights.tar $(FLAGS)
-=======
-	./src/proverbot9001.py train encclass data/scrape.txt data/pytorch-weights.tar $(FLAGS) --hidden-size $(HIDDEN_SIZE)
-
-test:
-	./src/proverbot9001.py report -j $(NTHREADS) --prelude ./CompCert ./lib/Parmov.v --predictor=ngramclass
->>>>>>> c33f4f6e
 
 INDEX_FILES=index.js index.css build-index.py
 
@@ -83,39 +68,4 @@
 clean:
 	rm -rf report-*
 	rm -f log*.txt
-<<<<<<< HEAD
-	fd '.*\.v\.lin' CompCert | xargs rm
-=======
-
-clean-lin:
-	fd '.*\.v\.lin' CompCert | xargs rm
-
-scrape-sf:
-	mv data/scrape.txt data/scrape.bkp 2>/dev/null || true
-	cd src && \
-	cat ../data/sf-train-files.txt | $(HEAD_CMD) | grep -v "#" | \
-	xargs python3 scrape2.py $(FLAGS) -j $(NTHREADS) --output ../data/scrape.txt \
-						       	--prelude ../software-foundations
-
-report-sf:
-	($(ENV_PREFIX) ; cat data/sf-test-files.txt | $(HEAD_CMD) | \
-	xargs ./src/proverbot9001.py report -j $(NTHREADS) --predictor encclass \
-								--prelude ./software-foundations $(FLAGS))
-
-train-sf:
-	./src/proverbot9001.py train encclass data/scrape.txt data/pytorch-weights.dat $(FLAGS) --hidden-size $(HIDDEN_SIZE) --num-epochs=50 --batch-size=32 --learning-rate=0.4
-
-publish-sf:
-	$(eval REPORT_NAME := $(shell ./reports/get-report-name.py $(REPORT)/))
-	mv $(REPORT) $(REPORT_NAME)
-	chmod +rx $(REPORT_NAME)
-	tar czf report.tar.gz $(REPORT_NAME)
-	rsync -avz report.tar.gz $(SITE_PATH)/reports/
-	ssh goto 'cd ~alexss/proverbot9001-site/reports && \
-                  tar xzf report.tar.gz && \
-                  rm report.tar.gz && \
-		  chgrp -R proverbot9001 $(REPORT_NAME) $(INDEX_FILES) && \
-		  chmod -R g+rw $(REPORT_NAME) $(INDEX_FILES)'
-	mv $(REPORT_NAME) $(REPORT)
-	$(MAKE) update-index
->>>>>>> c33f4f6e
+	fd '.*\.v\.lin' CompCert | xargs rm